--- conflicted
+++ resolved
@@ -24,11 +24,7 @@
 COPY . /lerobot
 WORKDIR /lerobot
 RUN pip install --upgrade --no-cache-dir pip
-<<<<<<< HEAD
-RUN pip install --no-cache-dir ".[test, aloha, xarm, pusht, koch, accelerate]"
-=======
-RUN pip install --no-cache-dir ".[test, aloha, xarm, pusht, dynamixel]"
->>>>>>> f431a08e
+RUN pip install --no-cache-dir ".[test, aloha, xarm, pusht, dynamixel, accelerate]"
 
 # Set EGL as the rendering backend for MuJoCo
 ENV MUJOCO_GL="egl"