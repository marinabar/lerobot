--- conflicted
+++ resolved
@@ -12,15 +12,8 @@
 training:
   offline_steps: 100000
   online_steps: 0
-<<<<<<< HEAD
-  eval_freq: 10000
-  save_freq: 10000
-  val_freq: 5000
-  log_freq: 250
-=======
   eval_freq: 20000
   save_freq: 20000
->>>>>>> 461d5472
   save_checkpoint: true
   train_val_split: 0.7
 
