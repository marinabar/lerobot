--- conflicted
+++ resolved
@@ -114,7 +114,6 @@
                     <button type="button" onclick="toggleCheckboxes('select', 'fps')" class="text-blue-500">Select All</button>
                     <button type="button" onclick="toggleCheckboxes('deselect', 'fps')" class="text-red-500">Deselect All</button>
                 </div>
-<<<<<<< HEAD
                 <div class="h-32 overflow-y-auto border rounded-md p-2 mt-2 space-y-2">
                     {% for fps in fps_options %}
                         <div>
@@ -122,10 +121,6 @@
                             <label for="fps_{{ loop.index }}" class="text-gray-700 ml-2">{{ fps }}</label>
                         </div>
                     {% endfor %}
-=======
-                <div id="fps-container" class="h-32 overflow-y-auto border rounded-md p-2 mt-2 space-y-2">
-                    
->>>>>>> 23b82a61
                 </div>
             </div>
 
