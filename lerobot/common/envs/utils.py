#!/usr/bin/env python

# Copyright 2024 The HuggingFace Inc. team. All rights reserved.
#
# Licensed under the Apache License, Version 2.0 (the "License");
# you may not use this file except in compliance with the License.
# You may obtain a copy of the License at
#
#     http://www.apache.org/licenses/LICENSE-2.0
#
# Unless required by applicable law or agreed to in writing, software
# distributed under the License is distributed on an "AS IS" BASIS,
# WITHOUT WARRANTIES OR CONDITIONS OF ANY KIND, either express or implied.
# See the License for the specific language governing permissions and
# limitations under the License.
import einops
import numpy as np
import torch
from torch import Tensor

from torchvision.transforms import v2


def preprocess_observation(observations: dict[str, np.ndarray]) -> dict[str, Tensor]:
    """Convert environment observation to LeRobot format observation.
    Args:
        observation: Dictionary of observation batches from a Gym vector environment.
    Returns:
        Dictionary of observation batches with keys renamed to LeRobot format and values as tensors.
    """
    # map to expected inputs for the policy
    return_observations = {}
    if "pixels" in observations:
        if isinstance(observations["pixels"], dict):
            imgs = {f"observation.images.{key}": img for key, img in observations["pixels"].items()}
        else:
            imgs = {"observation.image": observations["pixels"]}

        for imgkey, img in imgs.items():
            img = torch.from_numpy(img)

<<<<<<< HEAD
    transforms = v2.Compose([v2.ColorJitter(brightness=(0.8,2), contrast=(0.8,2), saturation=(0.4,1.4), hue=(-0.05, 0.05)), v2.RandomAdjustSharpness(1.5, p=0.5)])

    for imgkey, img in imgs.items():
        img = torch.from_numpy(img)
=======
            # sanity check that images are channel last
            _, h, w, c = img.shape
            assert c < h and c < w, f"expect channel first images, but instead {img.shape}"
>>>>>>> 461d5472

            # sanity check that images are uint8
            assert img.dtype == torch.uint8, f"expect torch.uint8, but instead {img.dtype=}"

            # convert to channel first of type float32 in range [0,1]
            img = einops.rearrange(img, "b h w c -> b c h w").contiguous()
            img = img.type(torch.float32)
            img /= 255

            return_observations[imgkey] = img

<<<<<<< HEAD
        return_observations[imgkey] = transforms(img)
=======
    if "environment_state" in observations:
        return_observations["observation.environment_state"] = torch.from_numpy(
            observations["environment_state"]
        ).float()
>>>>>>> 461d5472

    # TODO(rcadene): enable pixels only baseline with `obs_type="pixels"` in environment by removing
    # requirement for "agent_pos"
    return_observations["observation.state"] = torch.from_numpy(observations["agent_pos"]).float()
    return return_observations<|MERGE_RESOLUTION|>--- conflicted
+++ resolved
@@ -18,8 +18,6 @@
 import torch
 from torch import Tensor
 
-from torchvision.transforms import v2
-
 
 def preprocess_observation(observations: dict[str, np.ndarray]) -> dict[str, Tensor]:
     """Convert environment observation to LeRobot format observation.
@@ -39,16 +37,9 @@
         for imgkey, img in imgs.items():
             img = torch.from_numpy(img)
 
-<<<<<<< HEAD
-    transforms = v2.Compose([v2.ColorJitter(brightness=(0.8,2), contrast=(0.8,2), saturation=(0.4,1.4), hue=(-0.05, 0.05)), v2.RandomAdjustSharpness(1.5, p=0.5)])
-
-    for imgkey, img in imgs.items():
-        img = torch.from_numpy(img)
-=======
             # sanity check that images are channel last
             _, h, w, c = img.shape
             assert c < h and c < w, f"expect channel first images, but instead {img.shape}"
->>>>>>> 461d5472
 
             # sanity check that images are uint8
             assert img.dtype == torch.uint8, f"expect torch.uint8, but instead {img.dtype=}"
@@ -60,14 +51,10 @@
 
             return_observations[imgkey] = img
 
-<<<<<<< HEAD
-        return_observations[imgkey] = transforms(img)
-=======
     if "environment_state" in observations:
         return_observations["observation.environment_state"] = torch.from_numpy(
             observations["environment_state"]
         ).float()
->>>>>>> 461d5472
 
     # TODO(rcadene): enable pixels only baseline with `obs_type="pixels"` in environment by removing
     # requirement for "agent_pos"
