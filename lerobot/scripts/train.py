--- conflicted
+++ resolved
@@ -16,12 +16,9 @@
 import logging
 import os
 import time
-<<<<<<< HEAD
-=======
 from concurrent.futures import ThreadPoolExecutor
 from contextlib import nullcontext
 from copy import deepcopy
->>>>>>> 0c16fbdb
 from pathlib import Path
 from pprint import pformat
 from threading import Lock
@@ -113,10 +110,7 @@
     grad_clip_norm,
     lr_scheduler=None,
     accelerator=None,
-<<<<<<< HEAD
-=======
     lock=None,
->>>>>>> 0c16fbdb
 ):
     """Returns a dictionary of items for logging."""
     start_time = time.perf_counter()
@@ -133,14 +127,10 @@
         loss.backward()
 
     grad_norm = torch.nn.utils.clip_grad_norm_(policy.parameters(), grad_clip_norm, error_if_nonfinite=False)
-<<<<<<< HEAD
-=======
 
     with lock if lock is not None else nullcontext():
         optimizer.step()
->>>>>>> 0c16fbdb
-
-    optimizer.step()
+
     optimizer.zero_grad()
 
     if lr_scheduler is not None:
@@ -149,11 +139,7 @@
     if isinstance(policy, PolicyWithUpdate):
         # To possibly update an internal buffer (for instance an Exponential Moving Average like in TDMPC).
         if accelerator:
-<<<<<<< HEAD
-            accelerator.unwrap_model(policy).update()
-=======
             accelerator.unwrap_model(policy, keep_fp32_wrapper=True).update()
->>>>>>> 0c16fbdb
         else:
             policy.update()
 
@@ -169,11 +155,7 @@
     return info
 
 
-<<<<<<< HEAD
-def log_train_info(logger: Logger, info, step, cfg, dataset, is_offline, accelerator=None):
-=======
 def log_train_info(logger: Logger, info, step, cfg, dataset, is_online, accelerator=None):
->>>>>>> 0c16fbdb
     loss = info["loss"]
     grad_norm = info["grad_norm"]
     lr = info["lr"]
@@ -214,11 +196,7 @@
     logger.log_dict(info, step, mode="train")
 
 
-<<<<<<< HEAD
-def log_eval_info(logger, info, step, cfg, dataset, is_offline, accelerator=None):
-=======
 def log_eval_info(logger, info, step, cfg, dataset, is_online, accelerator=None):
->>>>>>> 0c16fbdb
     eval_s = info["eval_s"]
     avg_sum_reward = info["avg_sum_reward"]
     pc_success = info["pc_success"]
@@ -262,22 +240,16 @@
     init_logging(accelerator)
 
     if accelerator:
-<<<<<<< HEAD
-=======
         if cfg.training.online_steps > 0:
             raise NotImplementedError("Online training with Accelerate is not implemented.")
->>>>>>> 0c16fbdb
         num_processes = accelerator.num_processes
         use_amp = accelerator.mixed_precision
         logging.info(
             f"Acccelerate is enabled, training will be launched with the following configuration :\nNumber of processes: {num_processes} \nPrecision: {use_amp}"
         )
-<<<<<<< HEAD
-=======
 
     if cfg.training.online_steps > 0 and isinstance(cfg.dataset_repo_id, ListConfig):
         raise NotImplementedError("Online training with LeRobotMultiDataset is not implemented.")
->>>>>>> 0c16fbdb
 
     # If we are resuming a run, we need to check that a checkpoint exists in the log directory, and we need
     # to check for any differences between the provided config and the checkpoint's config.
@@ -324,11 +296,6 @@
     if accelerator and not accelerator.is_main_process:
         # Disable logging on non-main processes.
         cfg.wandb.enable = False
-<<<<<<< HEAD
-
-    logger = Logger(cfg, out_dir, wandb_job_name=job_name)
-=======
->>>>>>> 0c16fbdb
 
     logger = Logger(cfg, out_dir, wandb_job_name=job_name)
 
@@ -398,11 +365,7 @@
                     accelerator.wait_for_everyone()
                 eval_info = eval_policy(
                     eval_env,
-<<<<<<< HEAD
-                    policy if not accelerator else accelerator.unwrap_model(policy),
-=======
                     policy if not accelerator else accelerator.unwrap_model(policy, keep_fp32_wrapper=True),
->>>>>>> 0c16fbdb
                     cfg.eval.n_episodes,
                     videos_dir=Path(out_dir) / "eval" / f"videos_step_{step_identifier}",
                     max_episodes_rendered=4,
@@ -414,11 +377,7 @@
                 step,
                 cfg,
                 offline_dataset,
-<<<<<<< HEAD
-                is_offline=True,
-=======
                 is_online=is_online,
->>>>>>> 0c16fbdb
                 accelerator=accelerator,
             )
             if cfg.wandb.enable:
@@ -497,11 +456,7 @@
         train_info["dataloading_s"] = dataloading_s
         if (step % cfg.training.log_freq == 0) and (not accelerator or accelerator.is_main_process):
             log_train_info(
-<<<<<<< HEAD
-                logger, train_info, step, cfg, offline_dataset, is_offline=True, accelerator=accelerator
-=======
                 logger, train_info, step, cfg, offline_dataset, is_online=False, accelerator=accelerator
->>>>>>> 0c16fbdb
             )
 
         # Note: evaluate_and_checkpoint_if_needed happens **after** the `step`th training update has completed,
