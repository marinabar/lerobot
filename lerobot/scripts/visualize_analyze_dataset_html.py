#!/usr/bin/env python

# Copyright 2024 The HuggingFace Inc. team. All rights reserved.
#
# Licensed under the Apache License, Version 2.0 (the "License");
# you may not use this file except in compliance with the License.
# You may obtain a copy of the License at
#
#     http://www.apache.org/licenses/LICENSE-2.0
#
# Unless required by applicable law or agreed to in writing, software
# distributed under the License is distributed on an "AS IS" BASIS,
# WITHOUT WARRANTIES OR CONDITIONS OF ANY KIND, either express or implied.
# See the License for the specific language governing permissions and
# limitations under the License.
""" Visualize data of **all** frames of any episode of a dataset of type LeRobotDataset.

Note: The last frame of the episode doesnt always correspond to a final state.
That's because our datasets are composed of transition from state to state up to
the antepenultimate state associated to the ultimate action to arrive in the final state.
However, there might not be a transition from a final state to another state.

Note: This script aims to visualize the data used to train the neural networks.
~What you see is what you get~. When visualizing image modality, it is often expected to observe
lossly compression artifacts since these images have been decoded from compressed mp4 videos to
save disk space. The compression factor applied has been tuned to not affect success rate.

Example of usage:

- Visualize data stored on a local machine:
```bash
local$ python lerobot/scripts/visualize_dataset_html.py \
    --repo-id lerobot/pusht

local$ open http://localhost:9090
```

- Visualize data stored on a distant machine with a local viewer:
```bash
distant$ python lerobot/scripts/visualize_dataset_html.py \
    --repo-id lerobot/pusht

local$ ssh -L 9090:localhost:9090 distant  # create a ssh tunnel
local$ open http://localhost:9090
```

- Select episodes to visualize:
```bash
python lerobot/scripts/visualize_dataset_html.py \
    --repo-id lerobot/pusht \
    --episodes 7 3 5 1 4
```
"""

import argparse
import csv
import json
import logging
import re
import shutil
import tempfile
from io import StringIO
from pathlib import Path
import os 
import time

import numpy as np
import pandas as pd
import requests
from flask import Flask, redirect, render_template, request, url_for, session

from lerobot.common.datasets.lerobot_dataset import LeRobotDataset
from lerobot.common.datasets.utils import IterableNamespace
from lerobot.common.utils.utils import init_logging

def filter_tasks(tasks_json):
    """Filter out tasks that are too short and contain weird names"""
    try:
        tasks = json.loads(tasks_json)
        valid_tasks = [task for task in tasks.values() 
                    if task and isinstance(task, str) and len(task.strip()) > 10 
                    and len(task.split("_")) < 2 and "test" not in task.lower()]
        return len(valid_tasks) > 0
    except Exception as e:
        print(f"Error while filtering tasks: {e}")
        return False

def filtering_metadata(
        df,
        num_episodes, 
        num_frames, 
        robot_set,
        filter_unlabeled_tasks,
        fps,
        max_tasks,
    ):
    filtered_datasets = df[
        (df['total_episodes'] >= num_episodes) &
        (df['total_frames'] >= num_frames) & 
        (df['has_video'] == True) &
        (df['is_sim'] == False) &
        (df['robot_type'].isin(robot_set)) &
        (df['fps'].isin(fps)) &
        (df['total_tasks'] < max_tasks)  &
        (~df['repo_id'].str.contains("test")) &
        (~df['repo_id'].str.contains("eval"))
    ]
    if filter_unlabeled_tasks:
        try:
            filtered_datasets['has_valid_tasks'] = filtered_datasets['tasks'].apply(filter_tasks)
            filtered_datasets = filtered_datasets[filtered_datasets['has_valid_tasks']]
        except Exception as e:
            print(f"Error while filtering tasks: {e}")
    if len(filtered_datasets) == 0:
        print("No dataset found with the specified filters")
        return 0, [], pd.DataFrame()
    return len(filtered_datasets), filtered_datasets["repo_id"].to_list(), filtered_datasets


def run_server(
    dataset: LeRobotDataset | IterableNamespace | None,
    episodes: list[int] | None,
    host: str,
    port: str,
    static_folder: Path,
    template_folder: Path,
):
    app = Flask(__name__, static_folder=static_folder.resolve(), template_folder=template_folder.resolve())
    app.config["SEND_FILE_MAX_AGE_DEFAULT"] = 0  # specifying not to cache

    full_dataset = pd.DataFrame()
    current_dataset = pd.DataFrame()
    filtered_data = pd.DataFrame()
    current_repo_id = None

<<<<<<< HEAD
    csv_file = "/Users/mbar/projects/huggingface/lerobot/lerobot/scripts/lerobot_datasets.csv"
=======
    csv_file = "./lerobot_datasets_2.csv"
>>>>>>> e5009c74
    @app.route('/')
    def homepage():
        csv_last_modified = os.path.getmtime(csv_file)
        last_modified = time.ctime(csv_last_modified)
        return render_template(
            'analyze_homepage.html',
            last_modified=last_modified
        )

    @app.route('/upload', methods=['POST'])
    def upload_file():
        global full_dataset
        global current_dataset
        global filtered_data

        if int(request.form['existing']) == 0:
            pasted_text = request.form.get('pasted_list', '').strip()
            if not pasted_text:
                print("No pasted dataset list provided.")
                return redirect(url_for('homepage'))

            import ast
            try:
                dataset_list = ast.literal_eval(pasted_text)
                if not isinstance(dataset_list, list):
                    raise ValueError("Pasted text is not a Python list.")
            except Exception as e:
                print(f"Could not parse pasted dataset list: {e}")
                return redirect(url_for('homepage'))

            # empty tasks column so that list_datasets.html can display them, we don't have access now
            df = pd.DataFrame({'repo_id': dataset_list,
                            'tasks': [json.dumps({'0':'N/A'})]*len(dataset_list)})
<<<<<<< HEAD

            global full_dataset
            global current_dataset
            global filtered_data

=======
            
            # to update for csv file
            file = csv_file
            if file:
                csv_df = pd.read_csv(file)
                # Check for tasks
                merged_df = df.merge(csv_df[['repo_id', 'tasks']], on='repo_id', how='left')
                df['tasks'] = merged_df['tasks_y']
>>>>>>> e5009c74
            full_dataset = df
            current_dataset = df
            filtered_data = df

            # go to filter page with the new list of datasets
            return redirect(url_for('list_datasets'))
        else:
            # to update for csv file
            file = csv_file
            if file == '' or not file.endswith('.csv') or not os.path.exists(file):
                print(f"File {file} does not exist")
                return redirect(url_for('homepage'))
            if file:
                df = pd.read_csv(file)
                # Remove nan robot type
                df = df.dropna(subset=['robot_type'])
                min_eps = int(df['total_episodes'].min())
                min_frames = int(df['total_frames'].min())
                robot_types = list([str(el) for el in set(df['robot_type'].to_list())])
                robot_types.sort()
                fps_filter = list([int(el) for el in set(df['fps'].to_list())])
                task_count = int(df['total_tasks'].min())
                current_number_of_datasets = len(df)
                
                robot_fps = {}
                for robot in robot_types:
                    robot_fps[str(robot)] = list([int(el) for el in set(df[df['robot_type'] == robot]['fps'].to_list())])
                    robot_fps[robot].sort()
                robot_fps = json.dumps(robot_fps)
<<<<<<< HEAD
=======

                full_dataset = df
                current_dataset = df
                filtered_data = df
>>>>>>> e5009c74
                return render_template('filter_dataset.html',
                                    min_frames=min_frames,
                                    min_eps=min_eps,
                                    robot_types=robot_types,
                                    fps_options=fps_filter,
                                    task_count=task_count,
                                    number_datasets=current_number_of_datasets,
                                    robot_fps_map=robot_fps)

    @app.route('/submit', methods=['POST'])
    def submit_form():
        global current_repo_id
        global filtered_data
        global current_dataset
        if int(request.form['finished']) == 0:
            selected_frames = int(request.form['frames'])
            selected_episodes = int(request.form['episodes'])
            selected_robot_type = request.form.getlist('robot_type')
            selected_fps = [int(el) for el in request.form.getlist('fps')]
            selected_tasks = int(request.form['tasks'])
            global current_dataset
            total_datasets, repo_ids, filtered_datasets = filtering_metadata(
                current_dataset, 
                selected_episodes, 
                selected_frames, 
                selected_robot_type, 
                False, 
                selected_fps, 
                selected_tasks
            )
            filtered_data = filtered_datasets
            current_dataset = filtered_datasets
            current_repo_id = repo_ids

            dataset_namespace = repo_ids[0].split("/")[0]
            dataset_name = repo_ids[0].split("/")[1]

            min_eps = int(current_dataset['total_episodes'].min())
            min_frames = int(current_dataset['total_frames'].min())
            robot_types = list([str(el) for el in set(current_dataset['robot_type'].to_list())])
            robot_types.sort()
            fps_filter = list([int(el) for el in set(current_dataset['fps'].to_list())])
            task_count = int(current_dataset['total_tasks'].min())
            current_number_of_datasets = len(current_dataset)
            robot_fps = {}
            for robot in robot_types:
                robot_fps[str(robot)] = list([int(el) for el in set(current_dataset[current_dataset['robot_type'] == robot]['fps'].to_list())])
                robot_fps[robot].sort()
            robot_fps = json.dumps(robot_fps)
            return render_template('filter_dataset.html',
                                min_frames=min_frames,
                                min_eps=min_eps,
                                robot_types=robot_types,
                                fps_options=fps_filter,
                                task_count=task_count,
                                number_datasets=current_number_of_datasets,
                                robot_fps_map=robot_fps)
        elif int(request.form['finished']) == 1:
            return redirect(url_for('list_datasets'))

    @app.route('/datasets')
    def list_datasets():
        global filtered_data
        if filtered_data.empty:
            return "No datasets available.", 404

        datasets_info = []
        for _, row in filtered_data.iterrows():
            repo_id = row['repo_id']
            tasks = filtered_data[filtered_data['repo_id'] == repo_id]['tasks'].to_list()[0]
            tasks = json.loads(tasks)
            first_task = list(tasks.values())[0]
            datasets_info.append({
                'name': repo_id,
                'task_description': first_task if first_task else 'No task description available'
            })
        return render_template('list_datasets.html', datasets=datasets_info)

    @app.route("/<string:dataset_namespace>/<string:dataset_name>/episode_<int:episode_id>")
    def show_episode(dataset_namespace, dataset_name, episode_id, dataset=dataset, episodes=episodes):
        repo_id = f"{dataset_namespace}/{dataset_name}"
        global current_repo_id
        current_repo_id = repo_id
        try:
            dataset = get_dataset_info(repo_id)
        except FileNotFoundError:
            return (
                "Make sure to convert your LeRobotDataset to v2 & above. See how to convert your dataset at https://github.com/huggingface/lerobot/pull/461",
                400,
            )
        dataset_version = dataset.codebase_version
        match = re.search(r"v(\d+)\.", dataset_version)
        if match:
            major_version = int(match.group(1))
            if major_version < 2:
                return "Make sure to convert your LeRobotDataset to v2 & above."

        episode_data_csv_str, columns, ignored_columns = get_episode_data(dataset, episode_id)
        dataset_info = {
            "repo_id": f"{dataset_namespace}/{dataset_name}",
            "num_samples":  dataset.total_frames,
            "num_episodes": dataset.total_episodes,
            "fps": dataset.fps,
        }
        video_keys = [key for key, ft in dataset.features.items() if ft["dtype"] == "video"]
        videos_info = [
            {
                "url": f"https://huggingface.co/datasets/{repo_id}/resolve/main/"
                + dataset.video_path.format(
                    episode_chunk=int(episode_id) // dataset.chunks_size,
                    video_key=video_key,
                    episode_index=episode_id,
                ),
                "filename": video_key,
            }
            for video_key in video_keys
        ]
        response = requests.get(
            f"https://huggingface.co/datasets/{repo_id}/resolve/main/meta/episodes.jsonl", timeout=5
        )
        response.raise_for_status()

        # Split into lines and parse each line as JSON
        tasks_jsonl = [json.loads(line) for line in response.text.splitlines() if line.strip()]

        filtered_tasks_jsonl = [row for row in tasks_jsonl if row["episode_index"] == episode_id]
        tasks = filtered_tasks_jsonl[0]["tasks"]

        videos_info[0]["language_instruction"] = tasks

        if episodes is None:
            episodes = list(
                range(dataset.total_episodes)
            )
        global current_dataset
        global filtered_data
        remaining_data = len(filtered_data)
        return render_template(
            "manual_filter_dataset.html",
            episode_id=episode_id,
            episodes=episodes,
            dataset_info=dataset_info,
            videos_info=videos_info,
            episode_data_csv_str=episode_data_csv_str,
            columns=columns,
            ignored_columns=ignored_columns,
            number_datasets=len(current_dataset),
            number_remain_datasets=remaining_data,
        )

    @app.route("/filter", methods=['POST'])
    def filter_dataset():
        global current_repo_id
        repo_id = current_repo_id
        validate = request.form.get('btnValidate')
        remove = request.form.get('btnRemove')
        if remove:
            global current_dataset
            current_dataset = current_dataset[current_dataset['repo_id'] != repo_id]

        global filtered_data
        filtered_data = filtered_data[filtered_data['repo_id'] != repo_id]
        if len(filtered_data) > 0:
            next_dataset = filtered_data.iloc[0]
            dataset_namespace = next_dataset['repo_id'].split("/")[0]
            dataset_name = next_dataset['repo_id'].split("/")[1]

            return redirect(
                url_for(
                    "show_episode",
                    dataset_namespace=dataset_namespace,
                    dataset_name=dataset_name,
                    episode_id=0,
                )
            )
        else:
            all_repo_ids = current_dataset['repo_id'].to_list()
            return render_template(
                'final_filtering.html', 
                number_datasets=len(current_dataset),
                repo_ids=all_repo_ids)
        
    @app.route('/final_filtering')
    def final_filtering():
        global current_dataset
        all_repo_ids = current_dataset['repo_id'].to_list()
        return render_template(
            'final_filtering.html', 
            number_datasets=len(current_dataset),
            repo_ids=all_repo_ids)
        
    app.run(host=host, port=port, debug=True)


def get_ep_csv_fname(episode_id: int):
    ep_csv_fname = f"episode_{episode_id}.csv"
    return ep_csv_fname


def get_episode_data(dataset: LeRobotDataset | IterableNamespace, episode_index):
    """Get a csv str containing timeseries data of an episode (e.g. state and action).
    This file will be loaded by Dygraph javascript to plot data in real time."""
    columns = []

    selected_columns = [col for col, ft in dataset.features.items() if ft["dtype"] in ["float32", "int32"]]
    selected_columns.remove("timestamp")

    ignored_columns = []
    for column_name in selected_columns:
        shape = dataset.features[column_name]["shape"]
        shape_dim = len(shape)
        if shape_dim > 1:
            selected_columns.remove(column_name)
            ignored_columns.append(column_name)

    # init header of csv with state and action names
    header = ["timestamp"]

    for column_name in selected_columns:
        dim_state = (
            dataset.meta.shapes[column_name][0]
            if isinstance(dataset, LeRobotDataset)
            else dataset.features[column_name].shape[0]
        )

        if "names" in dataset.features[column_name] and dataset.features[column_name]["names"]:
            column_names = dataset.features[column_name]["names"]
            while not isinstance(column_names, list):
                column_names = list(column_names.values())[0]
        else:
            column_names = [f"{column_name}_{i}" for i in range(dim_state)]
        columns.append({"key": column_name, "value": column_names})

        header += column_names

    selected_columns.insert(0, "timestamp")

    repo_id = dataset.repo_id

    url = f"https://huggingface.co/datasets/{repo_id}/resolve/main/" + dataset.data_path.format(
        episode_chunk=int(episode_index) // dataset.chunks_size, episode_index=episode_index
    )
    df = pd.read_parquet(url)
    data = df[selected_columns]  # Select specific columns

    rows = np.hstack(
        (
            np.expand_dims(data["timestamp"], axis=1),
            *[np.vstack(data[col]) for col in selected_columns[1:]],
        )
    ).tolist()

    # Convert data to CSV string
    csv_buffer = StringIO()
    csv_writer = csv.writer(csv_buffer)
    # Write header
    csv_writer.writerow(header)
    # Write data rows
    csv_writer.writerows(rows)
    csv_string = csv_buffer.getvalue()

    return csv_string, columns, ignored_columns


def get_episode_video_paths(dataset: LeRobotDataset, ep_index: int) -> list[str]:
    # get first frame of episode (hack to get video_path of the episode)
    first_frame_idx = dataset.episode_data_index["from"][ep_index].item()
    return [
        dataset.hf_dataset.select_columns(key)[first_frame_idx][key]["path"]
        for key in dataset.meta.video_keys
    ]


def get_episode_language_instruction(dataset: LeRobotDataset, ep_index: int) -> list[str]:
    # check if the dataset has language instructions
    if "language_instruction" not in dataset.features:
        return None

    # get first frame index
    first_frame_idx = dataset.episode_data_index["from"][ep_index].item()

    language_instruction = dataset.hf_dataset[first_frame_idx]["language_instruction"]
    # TODO (michel-aractingi) hack to get the sentence, some strings in openx are badly stored
    # with the tf.tensor appearing in the string
    return language_instruction.removeprefix("tf.Tensor(b'").removesuffix("', shape=(), dtype=string)")


def get_dataset_info(repo_id: str) -> IterableNamespace:
    response = requests.get(
        f"https://huggingface.co/datasets/{repo_id}/resolve/main/meta/info.json", timeout=5
    )
    response.raise_for_status()  # Raises an HTTPError for bad responses
    dataset_info = response.json()
    dataset_info["repo_id"] = repo_id
    return IterableNamespace(dataset_info)


def visualize_dataset_html(
    dataset: LeRobotDataset | None,
    episodes: list[int] | None = None,
    output_dir: Path | None = None,
    serve: bool = True,
    host: str = "127.0.0.1",
    port: int = 9090,
    force_override: bool = False,
) -> Path | None:
    init_logging()

    template_dir = Path(__file__).resolve().parent.parent / "templates"

    if output_dir is None:
        # Create a temporary directory that will be automatically cleaned up
        output_dir = tempfile.mkdtemp(prefix="lerobot_visualize_dataset_")

    output_dir = Path(output_dir)
    if output_dir.exists():
        if force_override:
            shutil.rmtree(output_dir)
        else:
            logging.info(f"Output directory already exists. Loading from it: '{output_dir}'")

    output_dir.mkdir(parents=True, exist_ok=True)

    static_dir = output_dir / "static"
    static_dir.mkdir(parents=True, exist_ok=True)

    if dataset is None:
        if serve:
            run_server(
                dataset=None,
                episodes=None,
                host=host,
                port=port,
                static_folder=static_dir,
                template_folder=template_dir,
            )
    else:
        # Create a simlink from the dataset video folder containing mp4 files to the output directory
        # so that the http server can get access to the mp4 files.
        if isinstance(dataset, LeRobotDataset):
            ln_videos_dir = static_dir / "videos"
            if not ln_videos_dir.exists():
                ln_videos_dir.symlink_to((dataset.root / "videos").resolve())

        if serve:
            run_server(dataset, episodes, host, port, static_dir, template_dir)


def main():
    parser = argparse.ArgumentParser()

    parser.add_argument(
        "--repo-id",
        type=str,
        default=None,
        help="Name of hugging face repositery containing a LeRobotDataset dataset (e.g. `lerobot/pusht` for https://huggingface.co/datasets/lerobot/pusht).",
    )
    parser.add_argument(
        "--root",
        type=Path,
        default=None,
        help="Root directory for a dataset stored locally (e.g. `--root data`). By default, the dataset will be loaded from hugging face cache folder, or downloaded from the hub if available.",
    )
    parser.add_argument(
        "--load-from-hf-hub",
        type=int,
        default=0,
        help="Load videos and parquet files from HF Hub rather than local system.",
    )
    parser.add_argument(
        "--episodes",
        type=int,
        nargs="*",
        default=None,
        help="Episode indices to visualize (e.g. `0 1 5 6` to load episodes of index 0, 1, 5 and 6). By default loads all episodes.",
    )
    parser.add_argument(
        "--output-dir",
        type=Path,
        default=None,
        help="Directory path to write html files and kickoff a web server. By default write them to 'outputs/visualize_dataset/REPO_ID'.",
    )
    parser.add_argument(
        "--serve",
        type=int,
        default=1,
        help="Launch web server.",
    )
    parser.add_argument(
        "--host",
        type=str,
        default="127.0.0.1",
        help="Web host used by the http server.",
    )
    parser.add_argument(
        "--port",
        type=int,
        default=9090,
        help="Web port used by the http server.",
    )
    parser.add_argument(
        "--force-override",
        type=int,
        default=0,
        help="Delete the output directory if it exists already.",
    )

    args = parser.parse_args()
    kwargs = vars(args)
    repo_id = kwargs.pop("repo_id")
    load_from_hf_hub = kwargs.pop("load_from_hf_hub")
    root = kwargs.pop("root")

    dataset = None
    if repo_id:
        dataset = LeRobotDataset(repo_id, root=root) if not load_from_hf_hub else get_dataset_info(repo_id)

    visualize_dataset_html(dataset, **vars(args))


if __name__ == "__main__":
    main()<|MERGE_RESOLUTION|>--- conflicted
+++ resolved
@@ -133,11 +133,7 @@
     filtered_data = pd.DataFrame()
     current_repo_id = None
 
-<<<<<<< HEAD
-    csv_file = "/Users/mbar/projects/huggingface/lerobot/lerobot/scripts/lerobot_datasets.csv"
-=======
     csv_file = "./lerobot_datasets_2.csv"
->>>>>>> e5009c74
     @app.route('/')
     def homepage():
         csv_last_modified = os.path.getmtime(csv_file)
@@ -171,13 +167,6 @@
             # empty tasks column so that list_datasets.html can display them, we don't have access now
             df = pd.DataFrame({'repo_id': dataset_list,
                             'tasks': [json.dumps({'0':'N/A'})]*len(dataset_list)})
-<<<<<<< HEAD
-
-            global full_dataset
-            global current_dataset
-            global filtered_data
-
-=======
             
             # to update for csv file
             file = csv_file
@@ -186,7 +175,6 @@
                 # Check for tasks
                 merged_df = df.merge(csv_df[['repo_id', 'tasks']], on='repo_id', how='left')
                 df['tasks'] = merged_df['tasks_y']
->>>>>>> e5009c74
             full_dataset = df
             current_dataset = df
             filtered_data = df
@@ -216,13 +204,10 @@
                     robot_fps[str(robot)] = list([int(el) for el in set(df[df['robot_type'] == robot]['fps'].to_list())])
                     robot_fps[robot].sort()
                 robot_fps = json.dumps(robot_fps)
-<<<<<<< HEAD
-=======
 
                 full_dataset = df
                 current_dataset = df
                 filtered_data = df
->>>>>>> e5009c74
                 return render_template('filter_dataset.html',
                                     min_frames=min_frames,
                                     min_eps=min_eps,
