#!/usr/bin/env python

# Copyright 2024 The HuggingFace Inc. team. All rights reserved.
#
# Licensed under the Apache License, Version 2.0 (the "License");
# you may not use this file except in compliance with the License.
# You may obtain a copy of the License at
#
#     http://www.apache.org/licenses/LICENSE-2.0
#
# Unless required by applicable law or agreed to in writing, software
# distributed under the License is distributed on an "AS IS" BASIS,
# WITHOUT WARRANTIES OR CONDITIONS OF ANY KIND, either express or implied.
# See the License for the specific language governing permissions and
# limitations under the License.
import shutil
from pathlib import Path

import torch
from safetensors.torch import save_file

from lerobot.common.datasets.factory import make_dataset
from lerobot.common.policies.factory import make_policy
from lerobot.common.utils.utils import init_hydra_config, set_global_seed
from lerobot.scripts.train import make_optimizer_and_scheduler
from tests.utils import DEFAULT_CONFIG_PATH


def get_policy_stats(env_name, policy_name, extra_overrides):
    cfg = init_hydra_config(
        DEFAULT_CONFIG_PATH,
        overrides=[
            f"env={env_name}",
            f"policy={policy_name}",
            "device=cpu",
        ]
        + extra_overrides,
    )
    set_global_seed(1337)
    dataset = make_dataset(cfg)
    policy = make_policy(cfg, dataset_stats=dataset.stats)
    policy.train()
    optimizer, _ = make_optimizer_and_scheduler(cfg, policy)

    dataloader = torch.utils.data.DataLoader(
        dataset,
        num_workers=0,
        batch_size=cfg.training.batch_size,
        shuffle=False,
    )

    batch = next(iter(dataloader))
    output_dict = policy.forward(batch)
    output_dict = {k: v for k, v in output_dict.items() if isinstance(v, torch.Tensor)}
    loss = output_dict["loss"]

    loss.backward()
    grad_stats = {}
    for key, param in policy.named_parameters():
        if param.requires_grad:
            grad_stats[f"{key}_mean"] = param.grad.mean()
            grad_stats[f"{key}_std"] = (
                param.grad.std() if param.grad.numel() > 1 else torch.tensor(float(0.0))
            )

    optimizer.step()
    param_stats = {}
    for key, param in policy.named_parameters():
        param_stats[f"{key}_mean"] = param.mean()
        param_stats[f"{key}_std"] = param.std() if param.numel() > 1 else torch.tensor(float(0.0))

    optimizer.zero_grad()
    policy.reset()

    # HACK: We reload a batch with no delta_timestamps as `select_action` won't expect a timestamps dimension
    dataset.delta_timestamps = None
    batch = next(iter(dataloader))
    obs = {}
    for k in batch:
        if k.startswith("observation"):
            obs[k] = batch[k]

    if "n_action_steps" in cfg.policy:
        actions_queue = cfg.policy.n_action_steps
    else:
        actions_queue = cfg.policy.n_action_repeats

    actions = {str(i): policy.select_action(obs).contiguous() for i in range(actions_queue)}
    return output_dict, grad_stats, param_stats, actions


def save_policy_to_safetensors(output_dir, env_name, policy_name, extra_overrides, file_name_extra):
    env_policy_dir = Path(output_dir) / f"{env_name}_{policy_name}{file_name_extra}"

    if env_policy_dir.exists():
        print(f"Overwrite existing safetensors in '{env_policy_dir}':")
        print(f" - Validate with: `git add {env_policy_dir}`")
        print(f" - Revert with: `git checkout -- {env_policy_dir}`")
        shutil.rmtree(env_policy_dir)

    env_policy_dir.mkdir(parents=True, exist_ok=True)
    output_dict, grad_stats, param_stats, actions = get_policy_stats(env_name, policy_name, extra_overrides)
    save_file(output_dict, env_policy_dir / "output_dict.safetensors")
    save_file(grad_stats, env_policy_dir / "grad_stats.safetensors")
    save_file(param_stats, env_policy_dir / "param_stats.safetensors")
    save_file(actions, env_policy_dir / "actions.safetensors")


if __name__ == "__main__":
    env_policies = [
<<<<<<< HEAD
        # ("xarm", "tdmpc", []),
=======
        # ("xarm", "tdmpc", ["policy.use_mpc=false"], "use_policy"),
        # ("xarm", "tdmpc", ["policy.use_mpc=true"], "use_mpc"),
>>>>>>> 8df7e63d
        # (
        #     "pusht",
        #     "diffusion",
        #     ["policy.n_action_steps=8", "policy.num_inference_steps=10", "policy.down_dims=[128, 256, 512]"],
        # ),
<<<<<<< HEAD
        ("aloha", "act", ["policy.n_action_steps=1000", "policy.chunk_size=1000"], "_1000_steps"),
        # ("dora_aloha_real", "act_real", ["policy.n_action_steps=10"]),
        # ("dora_aloha_real", "act_real_no_state", ["policy.n_action_steps=10"]),
=======
        # ("aloha", "act", ["policy.n_action_steps=10"], ""),
        # ("aloha", "act", ["policy.n_action_steps=1000", "policy.chunk_size=1000"], "_1000_steps"),
        # ("dora_aloha_real", "act_real", ["policy.n_action_steps=10"], ""),
        # ("dora_aloha_real", "act_real_no_state", ["policy.n_action_steps=10"], ""),
>>>>>>> 8df7e63d
    ]
    for env, policy, extra_overrides, file_name_extra in env_policies:
        save_policy_to_safetensors(
            "tests/data/save_policy_to_safetensors", env, policy, extra_overrides, file_name_extra
        )<|MERGE_RESOLUTION|>--- conflicted
+++ resolved
@@ -108,27 +108,22 @@
 
 if __name__ == "__main__":
     env_policies = [
-<<<<<<< HEAD
-        # ("xarm", "tdmpc", []),
-=======
         # ("xarm", "tdmpc", ["policy.use_mpc=false"], "use_policy"),
         # ("xarm", "tdmpc", ["policy.use_mpc=true"], "use_mpc"),
->>>>>>> 8df7e63d
         # (
         #     "pusht",
         #     "diffusion",
-        #     ["policy.n_action_steps=8", "policy.num_inference_steps=10", "policy.down_dims=[128, 256, 512]"],
+        #     [
+        #         "policy.n_action_steps=8",
+        #         "policy.num_inference_steps=10",
+        #         "policy.down_dims=[128, 256, 512]",
+        #     ],
+        #     "",
         # ),
-<<<<<<< HEAD
-        ("aloha", "act", ["policy.n_action_steps=1000", "policy.chunk_size=1000"], "_1000_steps"),
-        # ("dora_aloha_real", "act_real", ["policy.n_action_steps=10"]),
-        # ("dora_aloha_real", "act_real_no_state", ["policy.n_action_steps=10"]),
-=======
         # ("aloha", "act", ["policy.n_action_steps=10"], ""),
         # ("aloha", "act", ["policy.n_action_steps=1000", "policy.chunk_size=1000"], "_1000_steps"),
         # ("dora_aloha_real", "act_real", ["policy.n_action_steps=10"], ""),
         # ("dora_aloha_real", "act_real_no_state", ["policy.n_action_steps=10"], ""),
->>>>>>> 8df7e63d
     ]
     for env, policy, extra_overrides, file_name_extra in env_policies:
         save_policy_to_safetensors(
